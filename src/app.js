import express from "express";
import { usersRouter } from "./modules/user/routes.js";
import { applicationsRouter } from "./modules/application/routes.js";
import { listingsRouter } from "./modules/listing/routes.js";
import { offersRouter } from "./modules/offer/routes.js";
import * as dotenv from "dotenv";
import bodyParser from "body-parser";
import swaggerUI from "swagger-ui-express";
import swaggerJsDoc from "swagger-jsdoc";

dotenv.config();

const app = express();
const PORT = process.env.PORT;

// options for swagger jsdocs
const options = {
  definition: {
    openapi: "3.0.0",
    info: {
      title: "Noroff Agency API",
      version: "0.0.1",
      description:
        "An Express and Prisma rest API to server a Noroff students and industry partners in finding jobs and placements.",
      license: {
        name: "Licensed Under MIT",
        url: "https://spdx.org/licenses/MIT.html",
      },
    },
    components: {
      securitySchemes: {
        bearerAuth: {
          type: "apiKey",
          name: "Authorization",
          scheme: "bearer",
          in: "header",
        },
      },
    },
  },
  apis: ["./src/modules/**/*.js"],
};
const specs = swaggerJsDoc(options);
app.use("/api-docs", swaggerUI.serve, swaggerUI.setup(specs));

app.use(
	bodyParser.json({
		extended: false,
	})
);

//stops html response on unexpected json token
const jsonErrorHandler = function (error, req, res, next) {
  res.setHeader("Content-Type", "application/json");
  res
    .status(error.status)
    .send(
      JSON.stringify({ ...error, message: "Bad request, json parse failed." })
    );
};
app.use(jsonErrorHandler);

app.use("/users", usersRouter);
app.use("/applications", applicationsRouter);
app.use("/listings", listingsRouter);
app.use("/offers", offersRouter);

<<<<<<< HEAD
const server = app.listen(PORT, () => console.log(`🚀 Server ready at: http://localhost:${PORT}`));

export default server;
=======
const server = app.listen(PORT, () =>
  console.log(`🚀 Server ready at: http://localhost:${PORT}`)
);
>>>>>>> 758c790b
<|MERGE_RESOLUTION|>--- conflicted
+++ resolved
@@ -65,12 +65,6 @@
 app.use("/listings", listingsRouter);
 app.use("/offers", offersRouter);
 
-<<<<<<< HEAD
 const server = app.listen(PORT, () => console.log(`🚀 Server ready at: http://localhost:${PORT}`));
 
-export default server;
-=======
-const server = app.listen(PORT, () =>
-  console.log(`🚀 Server ready at: http://localhost:${PORT}`)
-);
->>>>>>> 758c790b
+export default server;