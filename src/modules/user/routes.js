--- conflicted
+++ resolved
@@ -2,14 +2,11 @@
 import { databasePrisma } from "../../prismaClient.js";
 import { generateHash } from "../../utilities/password.js";
 import { handleLogin } from "./controllers/controllerLogin.js";
-<<<<<<< HEAD
 import { handleUpdate } from "./controllers/controllerUpdate.js";
-=======
 import validator from 'express-validator'
 const { body, validationResult } = validator
 import { signToken } from "../../utilities/jsonWebToken.js";
 import { handleRegister } from "./controllers/controllerRegister.js";
->>>>>>> f77a201c
 
 export const usersRouter = express.Router();
 
