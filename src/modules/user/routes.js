import express from "express";
import { databasePrisma } from "../../prismaClient.js";
import { generateHash } from "../../utilities/password.js";
import { handleLogin } from "./controllers/controllerLogin.js";

export const usersRouter = express.Router();

// POST /users
usersRouter.post("/", async (req, res) => {
  try {
    const { firstName, lastName, email, password } = req.body;
    const hash = await generateHash(password);
    const result = await databasePrisma.user.create({
      data: {
        firstName,
        lastName,
        email,
        password: hash,
      },
    });
<<<<<<< HEAD
    res.json(result);
=======

    res.status(200).json(result);
>>>>>>> e32907a5
  } catch (err) {
    console.log(err);
    res.status(400).json({ message: `${err}` });
  }
});

//  POST /users/login
usersRouter.post("/login", async (req, res) => {
  try {
    const data = await handleLogin(req);
    res.status(200).json(data);
  } catch (err) {
    console.log(err.message);

    const errorObject = await JSON.parse(err.message);
    if (errorObject.status) {
      res.status(errorObject.status).json(errorObject.message);
    } else {
      res.status(500).json("Internal server error.");
    }
  }
});

// GET /users
usersRouter.get("/", async (req, res) => {
  const users = await databasePrisma.user.findMany();
  res.json(users);
});

// GET /users/:id
usersRouter.get("/:id", async (req, res) => {});

// PUT /users/:id
usersRouter.put("/:id", async (req, res) => {});

// DELETE /users/:id
usersRouter.delete("/:id", async (req, res) => {});<|MERGE_RESOLUTION|>--- conflicted
+++ resolved
@@ -18,12 +18,8 @@
         password: hash,
       },
     });
-<<<<<<< HEAD
-    res.json(result);
-=======
 
     res.status(200).json(result);
->>>>>>> e32907a5
   } catch (err) {
     console.log(err);
     res.status(400).json({ message: `${err}` });
