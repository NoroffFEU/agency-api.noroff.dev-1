--- conflicted
+++ resolved
@@ -13,12 +13,12 @@
   password: "strongPassword",
 };
 
-const secondTestUser = {
-    "firstName": "Kari",
-    "lastName": "Nordmann",
-    "email": "kari@email.com",
-    "password": "olaolaolaola"
-}
+const secondTestUser = {
+  firstName: "Kari",
+  lastName: "Nordmann",
+  email: "kari@email.com",
+  password: "olaolaolaola",
+};
 
 let createdUser;
 let secondCreatedUser;
@@ -36,8 +36,7 @@
   });
 });
 
-<<<<<<< HEAD
-describe("POST /users(login", () => {
+describe("POST /users/login", () => {
   it("should return an object with user details and a 200 response when successfully logged in", async () => {
     const response = await request(baseURL)
       .post("/users/login")
@@ -47,16 +46,6 @@
     expect(response.body.lastName).toEqual(loggedInUser.lastName);
     expect(response.statusCode).toBe(200);
   });
-=======
-describe("POST /users/login", () => {
-    it("should return an object with user details and a 200 response when successfully logged in", async () => {
-        const response = await request(baseURL).post("/users/login").send({ "email": testUser.email, "password": testUser.password });
-        loggedInUser = response.body;
-        expect(response.body.email).toEqual(loggedInUser.email);
-        expect(response.body.lastName).toEqual(loggedInUser.lastName);
-        expect(response.statusCode).toBe(200);
-    })
->>>>>>> 64aa5aa9
 
   it("should not return user details if incorrect password is provided, and also return a 403 response", async () => {
     const response = await request(baseURL)
@@ -104,39 +93,38 @@
 });
 
 describe("DELETE /users/:id", () => {
-<<<<<<< HEAD
-  it("should return 200", async () => {
+  beforeAll(async () => {
+    //Creating and login in a second user in order to mix properly created tokens
+    const createUser = await request(baseURL)
+      .post("/users")
+      .send(secondTestUser);
+    const loginUser = await request(baseURL)
+      .post("/users/login")
+      .send({ email: secondTestUser.email, password: secondTestUser.password });
+
+    secondCreatedUser = createUser.body;
+    secondLoggedInUser = loginUser.body;
+  });
+
+  it("should return status 200", async () => {
     const { id } = createdUser;
-    const response = await request(baseURL).delete(`/users/${id}`);
+    const response = await request(baseURL)
+      .delete(`/users/${id}`)
+      .set("Authorization", `Bearer ${loggedInUser.token}`);
     expect(response.statusCode).toBe(200);
   });
-});
-=======
-    beforeAll(async () => {
-        //Creating and login in a second user in order to mix properly created tokens
-        const createUser = await request(baseURL).post("/users").send(secondTestUser);
-        const loginUser = await request(baseURL).post("/users/login").send({ "email": secondTestUser.email, "password": secondTestUser.password });
+  it("should return a status 401 when provided with an other users token", async () => {
+    const { id } = secondCreatedUser;
+    const response = await request(baseURL)
+      .delete(`/users/${id}`)
+      .set("Authorization", `Bearer ${loggedInUser.token}`);
+    expect(secondLoggedInUser.token).not.toEqual(loggedInUser.token);
+    expect(response.statusCode).toEqual(401);
+  });
 
-        secondCreatedUser = createUser.body;
-        secondLoggedInUser = loginUser.body;
-    })
-
-    it("should return status 200", async () => {
-        const { id } = createdUser;
-        const response = await request(baseURL).delete(`/users/${id}`).set('Authorization', `Bearer ${loggedInUser.token}`);
-        expect(response.statusCode).toBe(200);
-    })
-    it("should return a status 401 when provided with an other users token", async () =>{
-        const { id } = secondCreatedUser;
-        const response = await request(baseURL).delete(`/users/${id}`).set('Authorization', `Bearer ${loggedInUser.token}`);
-        expect(secondLoggedInUser.token).not.toEqual(loggedInUser.token);
-        expect(response.statusCode).toEqual(401);
-    })
-
-    it("should return a status 401 when not provided with a token", async () =>{
-        const { id } = secondCreatedUser;
-        const response = await request(baseURL).delete(`/users/${id}`);
-        expect(response.statusCode).toEqual(401);
-    })
-})
->>>>>>> 64aa5aa9
+  it("should return a status 401 when not provided with a token", async () => {
+    const { id } = secondCreatedUser;
+    const response = await request(baseURL).delete(`/users/${id}`);
+    expect(response.statusCode).toEqual(401);
+  });
+});