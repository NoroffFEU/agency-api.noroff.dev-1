import express from "express";
import { databasePrisma } from "../../prismaClient.js";
import { Prisma } from "@prisma/client";
import { checkAuth } from "./controllers/checkAuth.js";
import { handleCreate } from "./controllers/controllerCreate.js";
import { handleEdit } from "./controllers/controllerEdit.js";
<<<<<<< HEAD
=======
import { handleDelete } from "./controllers/controllerDelete.js";
import { checkAccessRights } from "./middleware/index.js";
>>>>>>> d6c5d7d7

export const applicationsRouter = express.Router();

applicationsRouter
  .get("/", checkAuth, async (req, res) => {
    try {
      const applications = await databasePrisma.application.findMany({
        include: { offers: true },
      });
      res.status(200).json(applications);
    } catch (err) {
      res.status(500).json({ message: `Internal server error`, code: "500" });
    }
  })
  .get("/:id", checkAuth, async (req, res) => {
    try {
      const params = req.query;
      const URLid = req.params.id;
      const applicationById = await databasePrisma.application.findUnique({
        where: {
          id: URLid,
        },
        include: { _count: true, ...params },
      });
      if (applicationById === null) {
        res
          .status(404)
          .json({ message: `No application found with id "${URLid}"` });
        return;
      }
      res.json(applicationById);
    } catch (err) {
      if (err instanceof Prisma.PrismaClientValidationError) {
        res.status(400).send("Misspelled url param");
      } else {
        res.status(500).send(`Internal server error `);
      }
    }
  })
  .post("/", checkAuth, async (req, res) => {
    try {
      await handleCreate(req, res);
    } catch (err) {
      res.status(400).json({ message: `${err}`, code: "400" });
    }
  })
  .delete("/:id", checkAccessRights, async (req, res) => {
    try {
      await handleDelete(req, res);
    } catch (err) {
      const errorObject = await JSON.parse(err.message);
      if (errorObject.status) {
        res.status(errorObject.status).json(errorObject.message);
      } else {
        res.status(500).json("Internal server error.");
      }
    }
  })
  .put("/:id", checkAccessRights, async (req, res) => {
    try {
      await handleEdit(req, res);
    } catch (err) {
      const errorObject = await JSON.parse(err.message);
      if (errorObject.status) {
        res.status(errorObject.status).json(errorObject.message);
      } else {
        res.status(500).json("Internal server error.");
      }
    }
  })
  .put("/:id", async (req, res) => {
    try {
      const result = await handleEdit(req);

      res.status(200).json(result);
    } catch (err) {
      console.log(err);

      const errorObject = await JSON.parse(err.message);
      if (errorObject.status) {
        res.status(errorObject.status).json(errorObject.message);
      } else {
        res.status(500).json("Internal server error.");
      }
    }
  });<|MERGE_RESOLUTION|>--- conflicted
+++ resolved
@@ -4,11 +4,8 @@
 import { checkAuth } from "./controllers/checkAuth.js";
 import { handleCreate } from "./controllers/controllerCreate.js";
 import { handleEdit } from "./controllers/controllerEdit.js";
-<<<<<<< HEAD
-=======
 import { handleDelete } from "./controllers/controllerDelete.js";
 import { checkAccessRights } from "./middleware/index.js";
->>>>>>> d6c5d7d7
 
 export const applicationsRouter = express.Router();
 
@@ -78,20 +75,4 @@
         res.status(500).json("Internal server error.");
       }
     }
-  })
-  .put("/:id", async (req, res) => {
-    try {
-      const result = await handleEdit(req);
-
-      res.status(200).json(result);
-    } catch (err) {
-      console.log(err);
-
-      const errorObject = await JSON.parse(err.message);
-      if (errorObject.status) {
-        res.status(errorObject.status).json(errorObject.message);
-      } else {
-        res.status(500).json("Internal server error.");
-      }
-    }
   });