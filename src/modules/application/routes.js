--- conflicted
+++ resolved
@@ -1,72 +1,43 @@
 import express from "express";
-<<<<<<< HEAD
-import { handleUpdate } from "./controllers/controllerCreate.js";
-
-export const applicationsRouter = express.Router();
-
-// Handling request using router
-applicationsRouter.get("/", async (req, res) => {
-  res.send("This is the app request");
-});
-
-// POST /application
-
-applicationsRouter.post("/", async (req, res) => {
-  try {
-    // NEEDS MORE TESTING
-    const result = await handleUpdate(req);
-
-    res.status(200).json(result);
-  } catch (err) {
-    console.log(err);
-
-    const errorObject = await JSON.parse(err.message);
-    if (errorObject.status) {
-      res.status(errorObject.status).json(errorObject.message);
-    } else {
-      res.status(500).json("Internal server error.");
-    }
-  }
-});
-=======
 import { databasePrisma } from "../../prismaClient.js";
 import { Prisma } from "@prisma/client";
 
 export const applicationsRouter = express.Router();
 
 applicationsRouter
-    .get("/", async (req, res) => {
-        try {
-            const applications = await databasePrisma.application.findMany({
-                include: { Offers: true },
-            });
-            res.status(200).json(applications);
-        } catch (err) {
-            console.log(err);
-            res.status(500).json({ message: `internal server error`, code: "500" });
-        }
-    })
-    .get("/:id", async (req, res) => {
-        try {
-            const params = req.query;
-            const URLid = req.params.id;
-            const applicationById = await databasePrisma.application.findUnique({
-                where: {
-                    id: URLid,
-                },
-                include: { _count: true, ...params },
-            });
-            if (applicationById === null) {
-                res.status(404).json({ message: `no application found with id "${URLid}"` });
-                return;
-            }
-            res.json(applicationById);
-        } catch (err) {
-            if (err instanceof Prisma.PrismaClientValidationError) {
-                res.status(400).send("mispelled url param");
-            } else {
-                res.status(500).send(`internal server error `);
-            }
-        }
-    });
->>>>>>> 7e14b023
+  .get("/", async (req, res) => {
+    try {
+      const applications = await databasePrisma.application.findMany({
+        include: { Offers: true },
+      });
+      res.status(200).json(applications);
+    } catch (err) {
+      console.log(err);
+      res.status(500).json({ message: `internal server error`, code: "500" });
+    }
+  })
+  .get("/:id", async (req, res) => {
+    try {
+      const params = req.query;
+      const URLid = req.params.id;
+      const applicationById = await databasePrisma.application.findUnique({
+        where: {
+          id: URLid,
+        },
+        include: { _count: true, ...params },
+      });
+      if (applicationById === null) {
+        res
+          .status(404)
+          .json({ message: `no application found with id "${URLid}"` });
+        return;
+      }
+      res.json(applicationById);
+    } catch (err) {
+      if (err instanceof Prisma.PrismaClientValidationError) {
+        res.status(400).send("mispelled url param");
+      } else {
+        res.status(500).send(`internal server error `);
+      }
+    }
+  });