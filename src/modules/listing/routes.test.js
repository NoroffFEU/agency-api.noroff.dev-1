--- conflicted
+++ resolved
@@ -1,11 +1,7 @@
 import request from "supertest";
 import * as dotenv from "dotenv";
 import jsonwebtoken from "jsonwebtoken";
-<<<<<<< HEAD
-import { createTestDatabase } from "./createTestData.js";
-=======
 import { createListingsTestDatabase } from "./createListingTestData.js";
->>>>>>> 1830b01f
 const { sign } = jsonwebtoken;
 dotenv.config();
 
@@ -23,19 +19,11 @@
 };
 
 let listingTest;
-<<<<<<< HEAD
-let testAdmin,
-  testApplicant1,
-  testClient1,
-  testClient2,
-  testClient3,
-=======
 let testListingsAdmin,
   testListingsApplicant1,
   testListingsClient1,
   testListingsClient2,
   testListingsClient3,
->>>>>>> 1830b01f
   client1Token,
   client2Token,
   client3Token,
@@ -61,14 +49,6 @@
 // Create listing tests
 describe("POST /listings", () => {
   beforeAll(async () => {
-<<<<<<< HEAD
-    ({ testAdmin, testApplicant1, testClient1, testClient2, testClient3 } =
-      await createTestDatabase());
-    client1Token = signToken(testClient1.id, testClient1.email);
-    client2Token = signToken(testClient2.id, testClient2.email);
-    client3Token = signToken(testClient3.id, testClient3.email);
-    applicantToken = signToken(testApplicant1.id, testApplicant1.email);
-=======
     ({
       testListingsAdmin,
       testListingsApplicant1,
@@ -83,16 +63,11 @@
       testListingsApplicant1.id,
       testListingsApplicant1.email
     );
->>>>>>> 1830b01f
     testListings4.company =
       testListings3.company =
       testListings2.company =
       testListings.company =
-<<<<<<< HEAD
-        testClient1.companyId;
-=======
         testListingsClient1.companyId;
->>>>>>> 1830b01f
   });
 
   it("should return 201 and the listing, when creating", async () => {
@@ -110,11 +85,7 @@
       .post("/listings")
       .set("Authorization", `${client2Token}`)
       .send(testListings2);
-<<<<<<< HEAD
-    console.log(response.body);
-=======
    
->>>>>>> 1830b01f
     expect(response.statusCode).toBe(401);
     expect(response.body.message).toEqual("You must create a company first.");
   });
