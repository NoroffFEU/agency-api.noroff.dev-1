import express from "express";
import { databasePrisma } from "../../prismaClient.js";
import { checkIfIdExist } from "./middleware/index.js";

export const listingsRouter = express.Router();

// Handling request using router
listingsRouter.get("/", async (req, res) => {
<<<<<<< HEAD
	const list = await databasePrisma.listing.findMany();
	res.send(list);
});

/**
 * DELETE listing endpoint.
 */
listingsRouter.delete("/:id", checkIfIdExist, async (req, res) => {
	try {
		await databasePrisma.listing.delete({
			where: {
				id: req.params.id,
			},
		});
		res.status(200).json({ message: `Listing with id: ${req.params.id} was deleted.` });
	} catch (err) {
		res.status(500).json({ message: err.message });
	}

// PUT /listings/:id
listingsRouter.put("/:id", async (req, res) => {
  const { id } = req.params;
  const { deadline } = req.body;

  const now = new Date().getTime();
  const newDeadline = new Date(deadline).getTime();
  const valid = now < newDeadline;

  if (!deadline) {
    res.status(400).json({ message: "deadline is required" });
  } else if (deadline !== undefined && !valid) {
    res.status(400).json({
      message: "deadline must be a future date",
    });
  }
  try {
    const listings = await databasePrisma.listing.update({
      where: {
        id: id,
      },
      data: {
        id: id,
        ...req.body,
      },
    });

    res.status(200).json({
      data: {
        listings,
      },
      message: `Listing updated successfully`,
    });
  } catch (error) {
    res.status(500).json({ message: error.message });
    throw new Error(error, "An error occurred in listingsRouter.put()");


// POST /listings
listingsRouter.post("/", async (req, res) => {
  try {
    const { title, tags, description, requirements, deadline, authorId } =
      req.body;

    const now = new Date().getTime();
    const valid = now < new Date(deadline).getTime();

    if (!valid) {
      res
        .status(400)
        .json({ message: "Deadline must be greater than todays date" });
    } else if (
      title &&
      tags &&
      description &&
      requirements &&
      deadline &&
      authorId
    ) {
      const result = await databasePrisma.listing.create({
        data: {
          title: title,
          tags: tags,
          description: description,
          requirements: requirements,
          deadline: deadline,
          authorId: authorId,
        },
      });

      res.status(201).json(result);
    } else {
      res.status(400).json({ message: "Please fill in all required fields" });
    }
  } catch (e) {
    res.status(500).json({ message: `${e}` });

  }
});

listingsRouter
  .get("/", async (req, res) => {
    try {
      // Get listings from database
      const listings = await databasePrisma.listing.findMany();

      // Show the listings in browser
      res.status(200).json(listings);
    } catch (error) {
      res.status(500).json({ message: `Internal server error`, statusCode: "500" });
    }
  })
  .get("/:id", async (req, res, next) => {
    try {
      // Get id from url
      const urlID = req.params.id;

      const uniqueListing = await databasePrisma.listing.findUnique({
        where: {
          id: urlID,
        },
      });

      // Check to see if array is empty
      if (uniqueListing === null) {
        res.status(404).json({ message: `Listing with id ${urlID} doesn't exist.` });
      }

      res.status(200).json(uniqueListing);
    } catch (error) {
      res.status(500).json({ message: `Internal server error`, statusCode: "500" });
    }
  });
=======
  res.send("This is the listing request");
});
>>>>>>> 470a8f93
<|MERGE_RESOLUTION|>--- conflicted
+++ resolved
@@ -6,25 +6,25 @@
 
 // Handling request using router
 listingsRouter.get("/", async (req, res) => {
-<<<<<<< HEAD
-	const list = await databasePrisma.listing.findMany();
-	res.send(list);
+  const list = await databasePrisma.listing.findMany();
+  res.send(list);
 });
 
 /**
  * DELETE listing endpoint.
  */
 listingsRouter.delete("/:id", checkIfIdExist, async (req, res) => {
-	try {
-		await databasePrisma.listing.delete({
-			where: {
-				id: req.params.id,
-			},
-		});
-		res.status(200).json({ message: `Listing with id: ${req.params.id} was deleted.` });
-	} catch (err) {
-		res.status(500).json({ message: err.message });
-	}
+  try {
+    await databasePrisma.listing.delete({
+      where: {
+        id: req.params.id,
+      },
+    });
+    res.status(200).json({ message: `Listing with id: ${req.params.id} was deleted.` });
+  } catch (err) {
+    res.status(500).json({ message: err.message });
+  }
+});
 
 // PUT /listings/:id
 listingsRouter.put("/:id", async (req, res) => {
@@ -62,29 +62,20 @@
   } catch (error) {
     res.status(500).json({ message: error.message });
     throw new Error(error, "An error occurred in listingsRouter.put()");
-
+  }
+});
 
 // POST /listings
 listingsRouter.post("/", async (req, res) => {
   try {
-    const { title, tags, description, requirements, deadline, authorId } =
-      req.body;
+    const { title, tags, description, requirements, deadline, authorId } = req.body;
 
     const now = new Date().getTime();
     const valid = now < new Date(deadline).getTime();
 
     if (!valid) {
-      res
-        .status(400)
-        .json({ message: "Deadline must be greater than todays date" });
-    } else if (
-      title &&
-      tags &&
-      description &&
-      requirements &&
-      deadline &&
-      authorId
-    ) {
+      res.status(400).json({ message: "Deadline must be greater than todays date" });
+    } else if (title && tags && description && requirements && deadline && authorId) {
       const result = await databasePrisma.listing.create({
         data: {
           title: title,
@@ -102,7 +93,6 @@
     }
   } catch (e) {
     res.status(500).json({ message: `${e}` });
-
   }
 });
 
@@ -138,8 +128,4 @@
     } catch (error) {
       res.status(500).json({ message: `Internal server error`, statusCode: "500" });
     }
-  });
-=======
-  res.send("This is the listing request");
-});
->>>>>>> 470a8f93
+  });