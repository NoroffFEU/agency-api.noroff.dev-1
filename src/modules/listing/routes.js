import express from "express";
import { createListing } from "./controllers/controllerCreate.js";
import { updateListing } from "./controllers/controllerUpdate.js";
import { deleteListing } from "./controllers/controllerDelete.js";
import { getAllListings, getListingId } from "./controllers/controllerGet.js";
import { validatePermissions } from "./middleware/validatePermissions.js";
import { checkIfIdExist } from "./middleware/listingExists.js";
import { validateUser } from "./middleware/validateUser.js";

//listings router
export const listingsRouter = express.Router();

<<<<<<< HEAD
// GET /
listingsRouter
  .get("/", async (req, res) => {
    try {
      // Get listings from database
      const listings = await databasePrisma.listing.findMany();

      // Show the listings in browser
      res.status(200).json(listings);
    } catch (error) {
      res
        .status(500)
        .json({ message: `Internal server error`, statusCode: "500" });
    }
  })
  .get("/:id", async (req, res, next) => {
    try {
      // Get id from url
      const urlID = req.params.id;

      const uniqueListing = await databasePrisma.listing.findUnique({
        where: {
          id: urlID,
        },
      });

      // Check to see if array is empty
      if (uniqueListing === null) {
        res
          .status(404)
          .json({ message: `Listing with id ${urlID} doesn't exist.` });
      }

      res.status(200).json(uniqueListing);
    } catch (error) {
      res
        .status(500)
        .json({ message: `Internal server error`, statusCode: "500" });
    }
  });

// POST /listings
listingsRouter.post("/", async (req, res) => {
  try {
    const { title, tags, description, requirements, deadline, company } =
      req.body;

    const now = new Date().getTime();
    const valid = now < new Date(deadline).getTime();

    if (!valid) {
      res
        .status(400)
        .json({ message: "Deadline must be greater than todays date" });
    } else if (
      title &&
      tags &&
      description &&
      requirements &&
      deadline &&
      company
    ) {
      const result = await databasePrisma.listing.create({
        data: {
          title: title,
          tags: tags,
          description: description,
          requirements: requirements,
          deadline: deadline,
          company: { connect: { id: company } },
        },
      });

      res.status(201).json(result);
    } else {
      res.status(400).json({ message: "Please fill in all required fields" });
    }
  } catch (e) {
    res.status(500).json({ message: `${e}` });
  }
});

// PUT /listings/:id
listingsRouter.put("/:id", async (req, res) => {
  const { id } = req.params;
  const { deadline } = req.body;

  const now = new Date().getTime();
  const newDeadline = new Date(deadline).getTime();
  const valid = now < newDeadline;

  if (!deadline) {
    res.status(400).json({ message: "deadline is required" });
  } else if (deadline !== undefined && !valid) {
    res.status(400).json({
      message: "deadline must be a future date",
    });
  }
  try {
    const listings = await databasePrisma.listing.update({
      where: {
        id: id,
      },
      data: {
        id: id,
        ...req.body,
      },
    });

    res.status(200).json({
      data: {
        listings,
      },
      message: `Listing updated successfully`,
    });
  } catch (error) {
    res.status(500).json({ message: error.message });
    throw new Error(error, "An error occurred in listingsRouter.put()");
  }
});

/**
 * DELETE listing endpoint.
 */
listingsRouter.delete("/:id", checkIfIdExist, async (req, res) => {
  try {
    await databasePrisma.listing.delete({
      where: {
        id: req.params.id,
      },
    });
    res
      .status(200)
      .json({ message: `Listing with id: ${req.params.id} was deleted.` });
  } catch (err) {
    res.status(500).json({ message: err.message });
  }
});
=======
// GET
listingsRouter.get("/", getAllListings);

// GET:id
listingsRouter.get("/:id", checkIfIdExist, getListingId);

// POST
listingsRouter.post("/", validateUser, createListing);

// PUT:id
listingsRouter.put(
  "/:id",
  checkIfIdExist,
  validateUser,
  validatePermissions,
  updateListing
);

// DELETE:id
listingsRouter.delete(
  "/:id",
  checkIfIdExist,
  validateUser,
  validatePermissions,
  deleteListing
);
>>>>>>> 0f434b08
<|MERGE_RESOLUTION|>--- conflicted
+++ resolved
@@ -10,146 +10,6 @@
 //listings router
 export const listingsRouter = express.Router();
 
-<<<<<<< HEAD
-// GET /
-listingsRouter
-  .get("/", async (req, res) => {
-    try {
-      // Get listings from database
-      const listings = await databasePrisma.listing.findMany();
-
-      // Show the listings in browser
-      res.status(200).json(listings);
-    } catch (error) {
-      res
-        .status(500)
-        .json({ message: `Internal server error`, statusCode: "500" });
-    }
-  })
-  .get("/:id", async (req, res, next) => {
-    try {
-      // Get id from url
-      const urlID = req.params.id;
-
-      const uniqueListing = await databasePrisma.listing.findUnique({
-        where: {
-          id: urlID,
-        },
-      });
-
-      // Check to see if array is empty
-      if (uniqueListing === null) {
-        res
-          .status(404)
-          .json({ message: `Listing with id ${urlID} doesn't exist.` });
-      }
-
-      res.status(200).json(uniqueListing);
-    } catch (error) {
-      res
-        .status(500)
-        .json({ message: `Internal server error`, statusCode: "500" });
-    }
-  });
-
-// POST /listings
-listingsRouter.post("/", async (req, res) => {
-  try {
-    const { title, tags, description, requirements, deadline, company } =
-      req.body;
-
-    const now = new Date().getTime();
-    const valid = now < new Date(deadline).getTime();
-
-    if (!valid) {
-      res
-        .status(400)
-        .json({ message: "Deadline must be greater than todays date" });
-    } else if (
-      title &&
-      tags &&
-      description &&
-      requirements &&
-      deadline &&
-      company
-    ) {
-      const result = await databasePrisma.listing.create({
-        data: {
-          title: title,
-          tags: tags,
-          description: description,
-          requirements: requirements,
-          deadline: deadline,
-          company: { connect: { id: company } },
-        },
-      });
-
-      res.status(201).json(result);
-    } else {
-      res.status(400).json({ message: "Please fill in all required fields" });
-    }
-  } catch (e) {
-    res.status(500).json({ message: `${e}` });
-  }
-});
-
-// PUT /listings/:id
-listingsRouter.put("/:id", async (req, res) => {
-  const { id } = req.params;
-  const { deadline } = req.body;
-
-  const now = new Date().getTime();
-  const newDeadline = new Date(deadline).getTime();
-  const valid = now < newDeadline;
-
-  if (!deadline) {
-    res.status(400).json({ message: "deadline is required" });
-  } else if (deadline !== undefined && !valid) {
-    res.status(400).json({
-      message: "deadline must be a future date",
-    });
-  }
-  try {
-    const listings = await databasePrisma.listing.update({
-      where: {
-        id: id,
-      },
-      data: {
-        id: id,
-        ...req.body,
-      },
-    });
-
-    res.status(200).json({
-      data: {
-        listings,
-      },
-      message: `Listing updated successfully`,
-    });
-  } catch (error) {
-    res.status(500).json({ message: error.message });
-    throw new Error(error, "An error occurred in listingsRouter.put()");
-  }
-});
-
-/**
- * DELETE listing endpoint.
- */
-listingsRouter.delete("/:id", checkIfIdExist, async (req, res) => {
-  try {
-    await databasePrisma.listing.delete({
-      where: {
-        id: req.params.id,
-      },
-    });
-    res
-      .status(200)
-      .json({ message: `Listing with id: ${req.params.id} was deleted.` });
-  } catch (err) {
-    res.status(500).json({ message: err.message });
-  }
-});
-=======
 // GET
 listingsRouter.get("/", getAllListings);
 
@@ -175,5 +35,4 @@
   validateUser,
   validatePermissions,
   deleteListing
-);
->>>>>>> 0f434b08
+);