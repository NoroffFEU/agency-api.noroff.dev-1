import express from "express";
import { databasePrisma } from "../../prismaClient.js";
<<<<<<< HEAD
import { offerGetId, offersGet } from "./read.js";

export const offersRouter = express.Router();

// Handling request using router

offersRouter.get("/", async (req, res) => {
  offersGet(databasePrisma, req, res);
});

offersRouter.get("/:id", async (req, res) => {
  offerGetId(databasePrisma, req, res);
=======
import { offers, offer } from "./read.js";
import { createOffer } from "./create.js";
import { removeOffer } from "./delete.js";
import { offerPut } from "./update.js";

export const offersRouter = express.Router();

offersRouter.get("/", offers);
offersRouter.get("/:id", offer);

offersRouter.post("/", async (req, res) => {
  createOffer(databasePrisma, req, res);
});

offersRouter.put("/:id", async (req, res) => {
  offerPut(databasePrisma, req, res);
});

offersRouter.delete("/:id", async (req, res) => {
  removeOffer(databasePrisma, req, res);
>>>>>>> a7519afe
});<|MERGE_RESOLUTION|>--- conflicted
+++ resolved
@@ -1,11 +1,11 @@
 import express from "express";
 import { databasePrisma } from "../../prismaClient.js";
-<<<<<<< HEAD
-import { offerGetId, offersGet } from "./read.js";
+import { offersGet, offerGetId } from "./read.js";
+import { createOffer } from "./create.js";
+import { removeOffer } from "./delete.js";
+import { offerPut } from "./update.js";
 
 export const offersRouter = express.Router();
-
-// Handling request using router
 
 offersRouter.get("/", async (req, res) => {
   offersGet(databasePrisma, req, res);
@@ -13,16 +13,7 @@
 
 offersRouter.get("/:id", async (req, res) => {
   offerGetId(databasePrisma, req, res);
-=======
-import { offers, offer } from "./read.js";
-import { createOffer } from "./create.js";
-import { removeOffer } from "./delete.js";
-import { offerPut } from "./update.js";
-
-export const offersRouter = express.Router();
-
-offersRouter.get("/", offers);
-offersRouter.get("/:id", offer);
+ });
 
 offersRouter.post("/", async (req, res) => {
   createOffer(databasePrisma, req, res);
@@ -34,5 +25,4 @@
 
 offersRouter.delete("/:id", async (req, res) => {
   removeOffer(databasePrisma, req, res);
->>>>>>> a7519afe
 });