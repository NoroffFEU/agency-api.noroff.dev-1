--- conflicted
+++ resolved
@@ -6,11 +6,6 @@
 
 export const offersRouter = express.Router();
 
-<<<<<<< HEAD
-// Handling request using router
-// offersRouter.put("/:id", async (req, res) => {
-//   const { id } = req.params;
-=======
 offersRouter.get("/", offers);
 offersRouter.get("/:id", offer);
 
@@ -20,5 +15,4 @@
 
 offersRouter.delete("/:id", async (req, res) => {
   removeOffer(databasePrisma, req, res);
-});
->>>>>>> 23769fa2
+});