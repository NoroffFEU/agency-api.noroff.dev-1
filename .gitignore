node_modules
# Keep environment variables out of version control
.env
coverage
<<<<<<< HEAD
.DS_Store
=======
.DS_Store
/prisma/migrations
>>>>>>> e89dc48d
<|MERGE_RESOLUTION|>--- conflicted
+++ resolved
@@ -2,9 +2,5 @@
 # Keep environment variables out of version control
 .env
 coverage
-<<<<<<< HEAD
 .DS_Store
-=======
-.DS_Store
-/prisma/migrations
->>>>>>> e89dc48d
+/prisma/migrations