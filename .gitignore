node_modules
# Keep environment variables out of version control
.env
<<<<<<< HEAD
coverage
.DS_Store
=======
/prisma/migrations
>>>>>>> 758c790b
<|MERGE_RESOLUTION|>--- conflicted
+++ resolved
@@ -1,9 +1,6 @@
 node_modules
 # Keep environment variables out of version control
 .env
-<<<<<<< HEAD
 coverage
 .DS_Store
-=======
-/prisma/migrations
->>>>>>> 758c790b
+/prisma/migrations