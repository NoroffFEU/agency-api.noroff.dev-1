// This is your Prisma schema file,
// learn more about it in the docs: https://pris.ly/d/prisma-schema

generator client {
  provider = "prisma-client-js"
}

datasource db {
  provider = "postgresql"
  url      = env("DATABASE_URL")
}

model User {
  id           String        @id @default(uuid())
  email        String        @unique
  firstName    String
  lastName     String
  password     String
  avatar       String?
  profile      String?
  skills       String[]
  role         UserRole      @default(Applicant)
  applications Application[]
  offers       Offer[]
  company      Company       @relation(fields: [companyId], references: [id])
  companyId    String
  created      DateTime      @default(now())
  updated      DateTime      @updatedAt
}


enum UserRole {
  Applicant
  Client
  Admin
}

model Company {
  id           String        @id @default(uuid())
  name         String        @unique
  admin        User[]
  sector       String?
  logo         String?
  phone        String
  applications Application[]
  offers       Offer[]
  listings     Listing[]
  created      DateTime      @default(now())
  updated      DateTime      @updatedAt
}

model Application {
<<<<<<< HEAD
  id          String   @id @default(uuid())
  applicant   User     @relation(fields: [applicantId], references: [id])
  applicantId String
  company     Company  @relation(fields: [companyId], references: [id])
  companyId   String
  offers      Offer[]
  listing     Listing  @relation(fields: [listingId], references: [id])
  listingId   String
  coverLetter String
  created     DateTime @default(now())
  updated     DateTime @updatedAt
=======
  id          String  @id @default(uuid())
  applicant   User    @relation(fields: [applicantId], references: [id])
  applicantId String
  company     Company @relation(fields: [companyId], references: [id])
  companyId   String
  offers      Offer[]
  listing     Listing @relation(fields: [listingId], references: [id])
  listingId   String
  coverLetter String
  created     DateTime      @default(now())
  updated     DateTime      @updatedAt
>>>>>>> 7df54832
}

model Offer {
  id            String      @id @default(uuid())
  listingId     String
  listing       Listing     @relation(fields: [listingId], references: [id])
  application   Application @relation(fields: [applicantId], references: [id])
  applicationId String
  company       Company     @relation(fields: [companyId], references: [id])
  companyId     String
  user          User        @relation(fields: [userId], references: [id])
  userId        String
  applicantId   String
  applicant     UserRole
  state         OfferState
<<<<<<< HEAD
  created       DateTime    @default(now())
  updated       DateTime    @updatedAt
=======
  created       DateTime      @default(now())
  updated       DateTime      @updatedAt
>>>>>>> 7df54832
}

enum OfferState {
  Pending
  Accepted
  Rejected
}

model Listing {
  id           String        @id @default(uuid())
  title        String
  tags         String[]
  description  String
  requirements String[]
  deadline     DateTime
  created      DateTime      @default(now())
<<<<<<< HEAD
  updated      DateTime      @updatedAt
=======
  updated      DateTime    @updatedAt
>>>>>>> 7df54832
  applications Application[]
  offer        Offer[]
  company      Company       @relation(fields: [companyId], references: [id])
  companyId    String
<<<<<<< HEAD
=======
  created       DateTime      @default(now())
  updated       DateTime      @updatedAt
>>>>>>> 7df54832
}

enum ListingState {
  Active
  Ended
}<|MERGE_RESOLUTION|>--- conflicted
+++ resolved
@@ -50,19 +50,6 @@
 }
 
 model Application {
-<<<<<<< HEAD
-  id          String   @id @default(uuid())
-  applicant   User     @relation(fields: [applicantId], references: [id])
-  applicantId String
-  company     Company  @relation(fields: [companyId], references: [id])
-  companyId   String
-  offers      Offer[]
-  listing     Listing  @relation(fields: [listingId], references: [id])
-  listingId   String
-  coverLetter String
-  created     DateTime @default(now())
-  updated     DateTime @updatedAt
-=======
   id          String  @id @default(uuid())
   applicant   User    @relation(fields: [applicantId], references: [id])
   applicantId String
@@ -74,7 +61,6 @@
   coverLetter String
   created     DateTime      @default(now())
   updated     DateTime      @updatedAt
->>>>>>> 7df54832
 }
 
 model Offer {
@@ -90,13 +76,8 @@
   applicantId   String
   applicant     UserRole
   state         OfferState
-<<<<<<< HEAD
-  created       DateTime    @default(now())
-  updated       DateTime    @updatedAt
-=======
   created       DateTime      @default(now())
   updated       DateTime      @updatedAt
->>>>>>> 7df54832
 }
 
 enum OfferState {
@@ -113,20 +94,13 @@
   requirements String[]
   deadline     DateTime
   created      DateTime      @default(now())
-<<<<<<< HEAD
-  updated      DateTime      @updatedAt
-=======
   updated      DateTime    @updatedAt
->>>>>>> 7df54832
   applications Application[]
   offer        Offer[]
   company      Company       @relation(fields: [companyId], references: [id])
   companyId    String
-<<<<<<< HEAD
-=======
   created       DateTime      @default(now())
   updated       DateTime      @updatedAt
->>>>>>> 7df54832
 }
 
 enum ListingState {
