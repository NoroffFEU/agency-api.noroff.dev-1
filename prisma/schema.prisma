--- conflicted
+++ resolved
@@ -59,22 +59,14 @@
   updated     DateTime @updatedAt
   applicant   User     @relation(fields: [applicantId], references: [id])
   applicantId String
-<<<<<<< HEAD
-=======
   company     Company  @relation(fields: [companyId], references: [id])
   companyId   String
->>>>>>> 3a4a34ca
   offers      Offer[]
   listing     Listing  @relation(fields: [listingId], references: [id])
   listingId   String
   coverLetter String
-<<<<<<< HEAD
-
-  @@unique([applicantId, listingId])
-=======
   created     DateTime @default(now())
   updated     DateTime @updatedAt
->>>>>>> 3a4a34ca
 }
 
 model Offer {
